#! /usr/bin/env python
# -*- coding: utf-8 -*-
# vim: set fileencoding=UTF-8 :

# python-symmetric-jsonrpc
# Copyright (C) 2009 Egil Moeller <redhog@redhog.org>
# Copyright (C) 2009 Nicklas Lindgren <nili@gulmohar.se>

# This program is free software; you can redistribute it and/or modify
# it under the terms of the GNU Lesser General Public License as
# published by the Free Software Foundation; either version 2 of the
# License, or (at your option) any later version.

# This program is distributed in the hope that it will be useful, but
# WITHOUT ANY WARRANTY; without even the implied warranty of
# MERCHANTABILITY or FITNESS FOR A PARTICULAR PURPOSE. See the GNU
# Lesser General Public License for more details.

# You should have received a copy of the GNU Lesser General Public
# License along with this program; if not, write to the Free Software
# Foundation, Inc., 59 Temple Place, Suite 330, Boston, MA 02111-1307
# USA

"""JSON-RPC implementation classes."""

from __future__ import with_statement

import select
import socket
import threading
import time
import traceback
import unittest

import dispatcher
import json

class ClientConnection(dispatcher.Connection):
    """A connection manager for a connected socket (or similar) that
    reads and dispatches JSON values."""

    def _init(self, subject, parent=None, *arg, **kw):
        self.reader = json.Reader(subject)
        self.writer = json.Writer(subject)
        dispatcher.Connection._init(self, subject=subject, parent=parent, *arg, **kw)

    def shutdown(self):
        self.reader.close()
        self.writer.close()
        dispatcher.Connection.shutdown(self)

    def read(self):
        return self.reader.read_values()

class RPCClient(ClientConnection):
    """A JSON RPC client connection manager.

    This class represents a single client-server connection on both
    the conecting and listening side. It provides methods for issuing
    requests and sending notifications, as well as handles incoming
    JSON RPC request, responses and notifications and dispatches them
    in separate threads.

    The dispatched threads are instances of RPCClient.Dispatch, and
    you must subclass it and override the dispatch_* methods in it to
    handle incoming data."""

    class Request(dispatcher.ThreadedClient):
        def dispatch(self, subject):
            if 'method' in subject and 'id' in subject:
                try:
                    result = self.dispatch_request(subject)
                    error = None
                except Exception, e:
                    result = None
                    error = {'type': type(e).__name__,
                             'args': list(e.args)}
                self.parent.respond(result, error, subject['id'])
            elif 'result' in subject or 'error' in subject:
                assert 'id' in subject
                if subject['id'] in self.parent._recv_waiting:
                    with self.parent._recv_waiting[subject['id']]['condition']:
                        self.parent._recv_waiting[subject['id']]['result'] = subject
                        self.parent._recv_waiting[subject['id']]['condition'].notifyAll()
                else:
                    self.dispatch_response(subject)
            elif 'method' in subject:
                try:
                    self.dispatch_notification(subject)
                except:
                    traceback.print_exc()

        def dispatch_request(self, subject):
            pass

        def dispatch_notification(self, subject):
            pass

        def dispatch_response(self, subject):
            """Note: Only used to results for calls that some other thread isn't waiting for"""
            pass

    def _init(self, subject, parent=None, *arg, **kw):
        self._request_id = 0
        self._send_lock = threading.Lock()
        self._recv_waiting = {}
        ClientConnection._init(self, subject=subject, parent=parent, *arg, **kw)

    def request(self, method, params=[], wait_for_response=False, timeout=None):
        with self._send_lock:
            self._request_id += 1
            request_id = self._request_id
            if wait_for_response:
                self._recv_waiting[request_id] = {'condition': threading.Condition(), 'result': None}
            self.writer.write_value({'jsonrpc': '2.0', 'method': method, 'params': params, 'id': request_id})

            if not wait_for_response:
                return request_id

        try:
            with self._recv_waiting[request_id]['condition']:
<<<<<<< HEAD
                self._recv_waiting[request_id]['condition'].wait(timeout)
                if self._recv_waiting[request_id]['result']['error'] is not None:
                    exc = Exception(*self._recv_waiting[request_id]['result']['error']['args'])
                    exc.serialized_type = self._recv_waiting[request_id]['result']['error']['type']
=======
                self._recv_waiting[request_id]['condition'].wait()
                if self._recv_waiting[request_id]['result'].has_key('error') and self._recv_waiting[request_id]['result']['error'] is not None:
                    exc = Exception(self._recv_waiting[request_id]['result']['error']['message'])
>>>>>>> e2036e9a
                    raise exc
                return self._recv_waiting[request_id]['result']['result']
        finally:
            del self._recv_waiting[request_id]

    def respond(self, result, error, id):
        with self._send_lock:
            self.writer.write_value({'result': result, 'error': error, 'id': id})

    def notify(self, method, params=[]):
        with self._send_lock:
            self.writer.write_value({'method': method, 'params': params})

    def __getattr__(self, name):
        def rpc_wrapper(*arg):
            return self.request(name, list(arg), wait_for_response=True)
        return rpc_wrapper

class RPCServer(dispatcher.ServerConnection):
    """A JSON RPC server connection manager. This class manages a
    listening sockets and recieves and dispatches new inbound
    connections. Each inbound connection is awarded two threads, one
    that can call the other side if there is a need, and one that
    handles incoming requests, responses and notifications.

    RPCServer.Dispatch.Dispatch is an RPCClient subclass that handles
    incoming requests, responses and notifications. Initial calls to
    the remote side can be done from its run_parent() method."""

    class InboundConnection(dispatcher.ThreadedClient):
        class Thread(RPCClient):
            def run_parent(self):
                """Server can call client from here..."""
                pass

class RPCP2PNode(dispatcher.ThreadedClient):
    class Thread(RPCServer):
        def run_parent(self):
            """Server can make connections from here by calling self.Dispatch()"""
            pass


################################ Unit-test code ################################

debug_tests = False

class TestEchoDispatcher(object):
    def __init__(self, subject, parent):
        if not hasattr(parent, "writer"):
            parent = parent.parent
        parent.writer.write_value(subject)

class TestEchoClient(ClientConnection):
    Request = TestEchoDispatcher

class TestThreadedEchoClient(ClientConnection):
    class Request(dispatcher.ThreadedClient):
        Thread = TestEchoDispatcher

class TestEchoServer(dispatcher.ServerConnection):
    InboundConnection = TestEchoClient

class TestThreadedEchoServer(dispatcher.ServerConnection):
    class InboundConnection(dispatcher.ThreadedClient):
        Thread = TestThreadedEchoClient

class TestPingRPCClient(RPCClient):
    class Request(RPCClient.Request):
        def dispatch_request(self, subject):
            if debug_tests: print "PingClient: dispatch_request", subject
            assert subject['method'] == "pingping"
            return "pingpong"

class TestPongRPCServer(RPCServer):
    class InboundConnection(RPCServer.InboundConnection):
        class Thread(RPCServer.InboundConnection.Thread):
            class Request(RPCServer.InboundConnection.Thread.Request):
                def dispatch_request(self, subject):
                    if debug_tests: print "TestPongRPCServer: dispatch_request", subject
                    assert subject['method'] == "ping"
                    assert self.parent.request("pingping", wait_for_response=True) == "pingpong"
                    if debug_tests: print "TestPongRPCServer: back-pong"
                    return "pong"

class TestPongRPCP2PServer(RPCP2PNode):
    class Thread(RPCP2PNode.Thread):
        class InboundConnection(RPCP2PNode.Thread.InboundConnection):
            class Thread(RPCP2PNode.Thread.InboundConnection.Thread):
                class Request(RPCP2PNode.Thread.InboundConnection.Thread.Request):
                    def dispatch_request(self, subject):
                        if debug_tests: print "TestPongRPCP2PServer: dispatch_request", subject
                        if subject['method'] == "ping":
                            assert self.parent.request("pingping", wait_for_response=True) == "pingpong"
                            if debug_tests: print "TestPongRPCServer: back-pong"
                            return "pong"
                        elif subject['method'] == "pingping":
                            if debug_tests: print "PingClient: dispatch_request", subject
                            return "pingpong"
                        else:
                            assert False
        def run_parent(self):
            client = self.InboundConnection.Thread(test_make_client_socket())
            self.parent.parent['result'] = client.request("ping", wait_for_response=True) == "pong"

def test_make_server_socket():
    s = socket.socket(socket.AF_INET, socket.SOCK_STREAM)
    s.setsockopt(socket.SOL_SOCKET, socket.SO_REUSEADDR, 1)
    s.bind(('', 4712))
    s.listen(1)
    return s

def test_make_client_socket():
    s = socket.socket(socket.AF_INET, socket.SOCK_STREAM)
    s.connect(('localhost', 4712))
    return s

class TestRpc(unittest.TestCase):
    def test_client(self):
        sockets = socket.socketpair()
        echo_server = TestEchoClient(sockets[1])

        reader = json.Reader(sockets[0])
        writer = json.Writer(sockets[0])

        obj = {'foo':1, 'bar':[1, 2]}
        writer.write_value(obj)
        return_obj = reader.read_value()
        self.assertEqual(obj, return_obj)

    def test_return_on_closed_socket(self):
        server_socket = test_make_server_socket()
        echo_server = TestEchoServer(server_socket, name="TestEchoServer")

        client_socket = test_make_client_socket()
        writer = json.Writer(client_socket)
        writer.write_value({'foo':1, 'bar':2})
        client_socket.close()

        echo_server.shutdown()
        echo_server.join()

    def test_server(self):
        for n in range(3):
            server_socket = test_make_server_socket()
            echo_server = TestEchoServer(server_socket, name="TestEchoServer")

            client_socket = test_make_client_socket()
            reader = json.Reader(client_socket)
            writer = json.Writer(client_socket)

            obj = {'foo':1, 'bar':[1, 2]}
            writer.write_value(obj)
            return_obj = reader.read_value()

            self.assertEqual(obj, return_obj)
            echo_server.shutdown()
            echo_server.join()

    def test_threaded_server(self):
        for n in range(3):
            server_socket = test_make_server_socket()
            echo_server = TestThreadedEchoServer(server_socket, name="TestEchoServer")

            client_socket = test_make_client_socket()
            writer = json.Writer(client_socket)

            obj = {'foo':1, 'bar':[1, 2]}
            writer.write_value(obj)

            reader = json.Reader(client_socket)
            return_obj = reader.read_value()

            self.assertEqual(obj, return_obj)
            echo_server.shutdown()
            echo_server.join()

    def test_rpc_server(self):
        for n in range(3):
            server_socket = test_make_server_socket()
            server = TestPongRPCServer(server_socket, name="PongServer")

            client_socket = test_make_client_socket()
            client = TestPingRPCClient(client_socket)
            self.assertEqual(client.request("ping", wait_for_response=True), "pong")
            self.assertEqual(client.ping(), "pong")
            server.shutdown()
            server.join()

    def test_rpc_p2p_server(self):
        for n in range(3):
            server_socket = test_make_server_socket()
            res = {}
            server = TestPongRPCP2PServer(server_socket, res, name="PongServer")
            for x in xrange(0, 4):
                if 'result' in res:
                    break
                time.sleep(1)
            assert 'result' in res and res['result']

            server.shutdown()
            server.join()

if __name__ == "__main__":
    unittest.main()<|MERGE_RESOLUTION|>--- conflicted
+++ resolved
@@ -119,16 +119,9 @@
 
         try:
             with self._recv_waiting[request_id]['condition']:
-<<<<<<< HEAD
                 self._recv_waiting[request_id]['condition'].wait(timeout)
-                if self._recv_waiting[request_id]['result']['error'] is not None:
-                    exc = Exception(*self._recv_waiting[request_id]['result']['error']['args'])
-                    exc.serialized_type = self._recv_waiting[request_id]['result']['error']['type']
-=======
-                self._recv_waiting[request_id]['condition'].wait()
                 if self._recv_waiting[request_id]['result'].has_key('error') and self._recv_waiting[request_id]['result']['error'] is not None:
                     exc = Exception(self._recv_waiting[request_id]['result']['error']['message'])
->>>>>>> e2036e9a
                     raise exc
                 return self._recv_waiting[request_id]['result']['result']
         finally:
