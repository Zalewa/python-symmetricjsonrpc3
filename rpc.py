#! /bin/env python
# -*- coding: UTF-8 -*-
# vim: set fileencoding=UTF-8 :

# python-symmetric-jsonrcp
# Copyright (C) 2009 Egil Moeller <redhog@redhog.org>
# Copyright (C) 2009 Nicklas Lindgren <nili@gulmohar.se>

# This program is free software; you can redistribute it and/or modify
# it under the terms of the GNU General Public License as published by
# the Free Software Foundation; either version 2 of the License, or
# (at your option) any later version.

# This program is distributed in the hope that it will be useful,
# but WITHOUT ANY WARRANTY; without even the implied warranty of
# MERCHANTABILITY or FITNESS FOR A PARTICULAR PURPOSE.  See the
# GNU General Public License for more details.

# You should have received a copy of the GNU General Public License
# along with this program; if not, write to the Free Software
# Foundation, Inc., 59 Temple Place, Suite 330, Boston, MA  02111-1307  USA

from __future__ import with_statement

import json, dispatcher, threading, traceback, unittest, socket, time, select

class ClientConnection(dispatcher.Connection):
    """A connection manager for a connected socket (or similar) that
    reads and dispatches JSON values."""

    def _init(self, subject, *arg, **kw):
        self.reader = json.ParserReader(subject)
        self.writer = json.Writer(subject)
        dispatcher.Connection._init(self, subject, *arg, **kw)

    def shutdown(self):
        self.reader.close()
        dispatcher.Connection.shutdown(self)

    def read(self):
        return self.reader.read_values()

class RPCClient(ClientConnection):
    """A JSON RCP client connection manager. This class represents a
    single client-server connection on both the conecting and
    listening side. It provides methods for issuing requests and
    sending notifications, as well as handles incoming JSON RPC
    request, responses and notifications and dispatches them in
    separate threads. The dispatched threads are instances of
    RPCClient.Dispatch, and you must subclass it and override the
    dispatch_* methods in it to handle incoming data."""

    class Dispatch(dispatcher.ThreadedClient):
        def dispatch(self, subject):
            if 'method' in subject and 'id' in subject:
                try:
                    result = self.dispatch_request(subject)
                    error = None
                except Exception, e:
                    result = None
                    error = {'type': type(e).__name__,
                             'args': e.args}
                self.parent.respond(result, error, subject['id'])
            elif 'result' in subject:
                assert 'id' in subject
                if subject['id'] in self.parent._recv_waiting:
                    with self.parent._recv_waiting[subject['id']]['condition']:
                        self.parent._recv_waiting[subject['id']]['result'] = subject
                        self.parent._recv_waiting[subject['id']]['condition'].notifyAll()
                else:
                    self.dispatch_response(subject)
                
            elif 'method' in subject:
                try:
                    self.dispatch_notification(subject)
                except:
                    traceback.print_exc()

        def dispatch_request(self, subject):
            pass

        def dispatch_notification(self, subject):
            pass

        def dispatch_response(self, subject):
            """Note: Only used to results for calls that some other thread isn't waiting for"""
            pass

    def _init(self, *arg, **kw):
        self._request_id = 0
        self._send_lock = threading.Lock()
        self._recv_waiting = {}
        ClientConnection._init(self, *arg, **kw)

    def request(self, method, params = [], wait_for_response = False):
        with self._send_lock:
            self._request_id += 1
            request_id = self._request_id
            if wait_for_response:
                self._recv_waiting[request_id] = {'condition':threading.Condition(), 'result': None}
            self.writer.write_value({'method':method, 'params': params, 'id': request_id})
            self.subject.flush()

            if not wait_for_response:
                return request_id

        try:
            with self._recv_waiting[request_id]['condition']:
                self._recv_waiting[request_id]['condition'].wait()
                if self._recv_waiting[request_id]['result']['error'] is not None:
                    raise Exception(self._recv_waiting[request_id]['result']['error']['args'],
                                    serialized_type = self._recv_waiting[request_id]['result']['error']['type'])
                return self._recv_waiting[request_id]['result']['result']
        finally:
            del self._recv_waiting[request_id]


    def respond(self, result, error, id):
        with self._send_lock:
            self.writer.write_value({'result':result, 'error': error, 'id': id})
            self.subject.flush()

    def notify(self, method, params = []):
        with self._send_lock:
            self.writer.write_value({'method':method, 'params': params})
            self.subject.flush()

class RPCServer(dispatcher.ServerConnection):
    """A JSON RPC server connection manager. This class manages a
    listening sockets and recieves and dispatches new inbound
    connections. Each inbound connection is awarded two threads, one
    that can call the other side if there is a need, and one that
    handles incoming requests, responses and
    notifications.

    RPCServer.Dispatch.Dispatch is an RPCClient subclass that handles
    incoming requests, responses and notifications. Initial calls to
    the remote side can be done from its run_parent() method."""

    class Dispatch(dispatcher.ThreadedClient):
        class Dispatch(RPCClient):
            def run_parent(self):
                """Server can call client from here..."""
                pass

class RPCP2PNode(dispatcher.ThreadedClient):
    class Dispatch(RPCServer):
        def run_parent(self):
            """Server can make connections from here by calling self.Dispatch()"""
            pass


################################ Unit-test code ################################

class EchoDispatcher(object):
    def __init__(self, subject, parent):
        json.Writer(parent.subject).write_value(subject)
        parent.subject.flush()

class EchoClient(ClientConnection):
    Dispatch = EchoDispatcher

class ThreadedEchoClient(ClientConnection):
    class Dispatch(dispatcher.ThreadedClient):
        Dispatch = EchoDispatcher

class EchoServer(dispatcher.ServerConnection):
    Dispatch = EchoClient

class ThreadedEchoServer(dispatcher.ServerConnection):
    class Dispatch(dispatcher.ThreadedClient):
        Dispatch = ThreadedEchoClient

class PingRPCClient(RPCClient):
    class Dispatch(RPCClient.Dispatch):
        def dispatch_request(self, subject):
            print "PingClient: dispatch_request", subject
            assert subject['method'] == "pingping"
            return "pingpong"    

class PongRPCServer(RPCServer):
    class Dispatch(RPCServer.Dispatch):
        class Dispatch(RPCServer.Dispatch.Dispatch):
            class Dispatch(RPCServer.Dispatch.Dispatch.Dispatch):
                def dispatch_request(self, subject):
                    print "PongRPCServer: dispatch_request", subject
                    assert subject['method'] == "ping"
                    assert self.parent.request("pingping", wait_for_response=True) == "pingpong"
                    print "PongRPCServer: back-pong"
                    return "pong"

class PongRPCP2PServer(RPCP2PNode):
    class Dispatch(RPCP2PNode.Dispatch):
        class Dispatch(RPCP2PNode.Dispatch.Dispatch):
            class Dispatch(RPCP2PNode.Dispatch.Dispatch.Dispatch):
                class Dispatch(RPCP2PNode.Dispatch.Dispatch.Dispatch.Dispatch):
                    def dispatch_request(self, subject):
                        print "PongRPCP2PServer: dispatch_request", subject
                        if subject['method'] == "ping":
                            assert self.parent.request("pingping", wait_for_response=True) == "pingpong"
                            print "PongRPCServer: back-pong"
                            return "pong"
                        elif subject['method'] == "pingping":
                            print "PingClient: dispatch_request", subject
                            return "pingpong"
                        else:
                            assert False
        def run_parent(self):
            client = self.Dispatch.Dispatch(test_make_client_socket())
            self.parent.parent['result'] = client.request("ping", wait_for_response=True) == "pong"

def test_make_server_socket():
    s = socket.socket(socket.AF_INET, socket.SOCK_STREAM)
    s.setsockopt(socket.SOL_SOCKET, socket.SO_REUSEADDR, 1)
    s.bind(('', 4712))
    s.listen(1)
    return s

def test_make_client_socket():
    s = socket.socket(socket.AF_INET, socket.SOCK_STREAM)
    s.connect(('localhost', 4712))
    f = s.makefile('r+')
    s.close()
    return f

class TestRpc(unittest.TestCase):
    def test_client(self):
        sockets = []
        for s in socket.socketpair():
            f = s.makefile('r+')
            s.close()
            sockets.append(f)
        reader = json.ParserReader(sockets[0])
        writer = json.Writer(sockets[0])
        echo_server = EchoClient(sockets[1])

        obj = {'foo':1, 'bar':[1, 2]}
        writer.write_value(obj)
        sockets[0].flush()
        print "READ"
        return_obj = reader.read_value()
        print "DONE"
        self.assertEqual(obj, return_obj)

    def no_test_return_on_closed_socket(self):
            server_socket = socket.socket(socket.AF_INET, socket.SOCK_STREAM)
            server_socket.setsockopt(socket.SOL_SOCKET, socket.SO_REUSEADDR, 1)
            server_socket.bind(('', 4712))
            server_socket.listen(1)
            echo_server = EchoServer(server_socket, name="EchoServer")

            client_socket = socket.socket(socket.AF_INET, socket.SOCK_STREAM)
            client_socket.connect(('localhost', 4712))
            client_file = client_socket.makefile('r+')
            client_socket.close()

<<<<<<< HEAD
            print json_string
            client_file.write(json_string)
            client_file.close()
=======
            client_socket.write("{'foo':1, 'bar':2}")
            client_socket.close()
>>>>>>> a88cea5e

            echo_server.shutdown()

    def test_server(self):
        for n in range(3):
            server_socket = test_make_server_socket()
            echo_server = EchoServer(server_socket, name="EchoServer")

            client_socket = test_make_client_socket()
            writer = json.Writer(client_socket)

            obj = {'foo':1, 'bar':[1, 2]}
            writer.write_value(obj)
            client_socket.flush()

            reader = json.ParserReader(client_socket)
            return_obj = reader.read_value()

            self.assertEqual(obj, return_obj)
            echo_server.shutdown()

    def test_threaded_server(self):
        for n in range(3):
            server_socket = test_make_server_socket()
            echo_server = ThreadedEchoServer(server_socket, name="EchoServer")

            client_socket = test_make_client_socket()
            writer = json.Writer(client_socket)

            obj = {'foo':1, 'bar':[1, 2]}
            writer.write_value(obj)
            client_socket.flush()

            reader = json.ParserReader(client_socket)
            return_obj = reader.read_value()

            self.assertEqual(obj, return_obj)
            echo_server.shutdown()

    def test_rpc_server(self):
        for n in range(3):
            server_socket = test_make_server_socket()
            server = PongRPCServer(server_socket, name="PongServer")

            client_socket = test_make_client_socket()
            client = PingRPCClient(client_socket)
            self.assertEqual(client.request("ping", wait_for_response=True), "pong")
            print "DONE"
            server.shutdown()

    def test_rpc_p2p_server(self):
#        for n in range(3):
            server_socket = test_make_server_socket()
            res = {}
            server = PongRPCP2PServer(server_socket, res, name="PongServer")
            server.shutdown()
            assert res['result']

if __name__ == "__main__":
    unittest.main()<|MERGE_RESOLUTION|>--- conflicted
+++ resolved
@@ -254,14 +254,8 @@
             client_file = client_socket.makefile('r+')
             client_socket.close()
 
-<<<<<<< HEAD
-            print json_string
-            client_file.write(json_string)
-            client_file.close()
-=======
             client_socket.write("{'foo':1, 'bar':2}")
             client_socket.close()
->>>>>>> a88cea5e
 
             echo_server.shutdown()
 
